--- conflicted
+++ resolved
@@ -492,7 +492,6 @@
       emit (Plwz (res, Cint! retaddr_offset,GPR1))
   (* isel *)
   | "__builtin_isel", [BA (IR a1); BA (IR a2); BA (IR a3)],BR (IR res) ->
-<<<<<<< HEAD
       if eref then begin
         emit (Pcmpwi (a1,Cint (Int.zero)));
         emit (Pisel (res,a3,a2,CRbit_2))
@@ -511,9 +510,6 @@
         end;
         emit (Por (res, res, GPR0))
       end
-=======
-      emit (Pcmpwi (a1,Cint (_0)));
-      emit (Pisel (res,a3,a2,CRbit_2))
   (* atomic operations *)
   | "__builtin_atomic_exchange", [BA (IR a1); BA (IR a2); BA (IR a3)],_ ->
       emit (Plwz (GPR10,Cint _0,a2));
@@ -565,7 +561,6 @@
       emit (Pbt (CRbit_2,lblsucc));
       emit (Pstw (GPR0,Cint _0,exp));
       emit (Plabel lblsucc)
->>>>>>> 659b735e
   (* Catch-all *)
   | _ ->
       raise (Error ("unrecognized builtin " ^ name))
